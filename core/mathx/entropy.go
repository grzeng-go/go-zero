--- conflicted
+++ resolved
@@ -4,11 +4,8 @@
 
 const epsilon = 1e-6
 
-<<<<<<< HEAD
+// CalcEntropy calculates the entropy of m.
 // 计算熵，值越趋于1，则分布越均匀
-=======
-// CalcEntropy calculates the entropy of m.
->>>>>>> 60c7edf8
 func CalcEntropy(m map[interface{}]int) float64 {
 	if len(m) == 0 || len(m) == 1 {
 		return 1
