package syncx

import "sync"

type (
	// SharedCalls lets the concurrent calls with the same key to share the call result.
	// For example, A called F, before it's done, B called F. Then B would not execute F,
	// and shared the result returned by F which called by A.
	// The calls with the same key are dependent, concurrent calls share the returned values.
	// A ------->calls F with key<------------------->returns val
	// B --------------------->calls F with key------>returns val
	// 调用某个方法，如果发现当前已经有人在调用的话，则不会调用该方法，而是与当前调用的共享结果
	SharedCalls interface {
		Do(key string, fn func() (interface{}, error)) (interface{}, error)
		DoEx(key string, fn func() (interface{}, error)) (interface{}, bool, error)
	}

	call struct {
		wg  sync.WaitGroup
		val interface{}
		err error
	}

	sharedGroup struct {
		calls map[string]*call
		lock  sync.Mutex
	}
)

// NewSharedCalls returns a SharedCalls.
func NewSharedCalls() SharedCalls {
	return &sharedGroup{
		calls: make(map[string]*call),
	}
}

func (g *sharedGroup) Do(key string, fn func() (interface{}, error)) (interface{}, error) {
	c, done := g.createCall(key)
	if done {
		return c.val, c.err
	}

	// 如果当前没有其他人在执行的话，则创建个key-call，让后续的请求不要直接执行，然后执行调用，并返回结果
	g.makeCall(c, key, fn)
	return c.val, c.err
}

// 与Do具备相同功能，只是增加了fresh返回值，用来判断是直接执行了方法，还是返回别人执行的结果
func (g *sharedGroup) DoEx(key string, fn func() (interface{}, error)) (val interface{}, fresh bool, err error) {
	c, done := g.createCall(key)
	if done {
		return c.val, false, c.err
	}

	g.makeCall(c, key, fn)
	return c.val, true, c.err
}

func (g *sharedGroup) createCall(key string) (c *call, done bool) {
	g.lock.Lock()
	// 判断当前是否已经有人在执行该调用， 如果有的话，阻塞直到对方执行完后，直接获取它执行的结果
	if c, ok := g.calls[key]; ok {
		g.lock.Unlock()
		c.wg.Wait()
		return c, true
	}

	// 创建一个call，用来保存执行结果或异常
	c = new(call)
	// 给call中的WaitGroup +1，后面调用的以此来进行阻塞
	c.wg.Add(1)
	// 将key-call保存起来，后来的调用，根据key获取call
	g.calls[key] = c
	g.lock.Unlock()

	return c, false
}

func (g *sharedGroup) makeCall(c *call, key string, fn func() (interface{}, error)) {
	defer func() {
<<<<<<< HEAD
		// delete key first, done later. can't reverse the order, because if reverse,
		// another Do call might wg.Wait() without get notified with wg.Done()
		// 执行结束后，要先删除key-call，确保后续进来的请求不会在被阻塞，然后在释放WaitGroup
=======
>>>>>>> 60c7edf8
		g.lock.Lock()
		delete(g.calls, key)
		g.lock.Unlock()
		c.wg.Done()
	}()
	// 执行方法， 将结果及异常保存到call中
	c.val, c.err = fn()
}<|MERGE_RESOLUTION|>--- conflicted
+++ resolved
@@ -78,12 +78,9 @@
 
 func (g *sharedGroup) makeCall(c *call, key string, fn func() (interface{}, error)) {
 	defer func() {
-<<<<<<< HEAD
 		// delete key first, done later. can't reverse the order, because if reverse,
 		// another Do call might wg.Wait() without get notified with wg.Done()
 		// 执行结束后，要先删除key-call，确保后续进来的请求不会在被阻塞，然后在释放WaitGroup
-=======
->>>>>>> 60c7edf8
 		g.lock.Lock()
 		delete(g.calls, key)
 		g.lock.Unlock()
