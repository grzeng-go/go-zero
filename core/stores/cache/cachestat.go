package cache

import (
	"sync/atomic"
	"time"

	"github.com/tal-tech/go-zero/core/logx"
)

const statInterval = time.Minute

<<<<<<< HEAD
// 缓存状态，用于记录缓存命中、未命中及DB请求失败的次数
type CacheStat struct {
=======
// A Stat is used to stat the cache.
type Stat struct {
>>>>>>> 60c7edf8
	name string
	// export the fields to let the unit tests working,
	// reside in internal package, doesn't matter.
	Total   uint64
	Hit     uint64
	Miss    uint64
	DbFails uint64
}

// NewStat returns a Stat.
func NewStat(name string) *Stat {
	ret := &Stat{
		name: name,
	}
	go ret.statLoop()

	return ret
}

// IncrementTotal increments the total count.
func (s *Stat) IncrementTotal() {
	atomic.AddUint64(&s.Total, 1)
}

// IncrementHit increments the hit count.
func (s *Stat) IncrementHit() {
	atomic.AddUint64(&s.Hit, 1)
}

// IncrementMiss increments the miss count.
func (s *Stat) IncrementMiss() {
	atomic.AddUint64(&s.Miss, 1)
}

// IncrementDbFails increments the db fail count.
func (s *Stat) IncrementDbFails() {
	atomic.AddUint64(&s.DbFails, 1)
}

<<<<<<< HEAD
// 循环统计，间隔为1分钟
func (cs *CacheStat) statLoop() {
=======
func (s *Stat) statLoop() {
>>>>>>> 60c7edf8
	ticker := time.NewTicker(statInterval)
	defer ticker.Stop()

	for range ticker.C {
		total := atomic.SwapUint64(&s.Total, 0)
		if total == 0 {
			continue
		}

		hit := atomic.SwapUint64(&s.Hit, 0)
		percent := 100 * float32(hit) / float32(total)
		miss := atomic.SwapUint64(&s.Miss, 0)
		dbf := atomic.SwapUint64(&s.DbFails, 0)
		logx.Statf("dbcache(%s) - qpm: %d, hit_ratio: %.1f%%, hit: %d, miss: %d, db_fails: %d",
			s.name, total, percent, hit, miss, dbf)
	}
}<|MERGE_RESOLUTION|>--- conflicted
+++ resolved
@@ -9,13 +9,9 @@
 
 const statInterval = time.Minute
 
-<<<<<<< HEAD
 // 缓存状态，用于记录缓存命中、未命中及DB请求失败的次数
-type CacheStat struct {
-=======
 // A Stat is used to stat the cache.
 type Stat struct {
->>>>>>> 60c7edf8
 	name string
 	// export the fields to let the unit tests working,
 	// reside in internal package, doesn't matter.
@@ -55,12 +51,8 @@
 	atomic.AddUint64(&s.DbFails, 1)
 }
 
-<<<<<<< HEAD
 // 循环统计，间隔为1分钟
-func (cs *CacheStat) statLoop() {
-=======
 func (s *Stat) statLoop() {
->>>>>>> 60c7edf8
 	ticker := time.NewTicker(statInterval)
 	defer ticker.Stop()
 
