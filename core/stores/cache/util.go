package cache

import "strings"

const keySeparator = ","

<<<<<<< HEAD
// 计算ClusterConf的总权重
=======
// TotalWeights returns the total weights of given nodes.
>>>>>>> 60c7edf8
func TotalWeights(c []NodeConf) int {
	var weights int

	for _, node := range c {
		if node.Weight < 0 {
			node.Weight = 0
		}
		weights += node.Weight
	}

	return weights
}

// 将keys转换成以逗号间隔的字符串
func formatKeys(keys []string) string {
	return strings.Join(keys, keySeparator)
}<|MERGE_RESOLUTION|>--- conflicted
+++ resolved
@@ -4,11 +4,8 @@
 
 const keySeparator = ","
 
-<<<<<<< HEAD
+// TotalWeights returns the total weights of given nodes.
 // 计算ClusterConf的总权重
-=======
-// TotalWeights returns the total weights of given nodes.
->>>>>>> 60c7edf8
 func TotalWeights(c []NodeConf) int {
 	var weights int
 
