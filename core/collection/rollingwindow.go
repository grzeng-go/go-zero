--- conflicted
+++ resolved
@@ -56,7 +56,6 @@
 	// 获取
 	span := rw.span()
 	// ignore current bucket, because of partial data
-	//
 	if span == 0 && rw.ignoreCurrent {
 		diff = rw.size - 1
 	} else {
@@ -85,41 +84,18 @@
 func (rw *RollingWindow) updateOffset() {
 	// 获取当前偏移的增量
 	span := rw.span()
-<<<<<<< HEAD
-	if span > 0 {
-		offset := rw.offset
-		// reset expired buckets
-		// 重置过期的桶
-		// 计算起始的位置
-		start := offset + 1
-		// 起始位置加上偏移增量，即为要重置的终点位置
-		steps := start + span
-		// 桶数量初始化时就设定好，当前偏移量，如果超出最大值，则从最开始处进行覆盖重置
-		var remainder int
-		if steps > rw.size {
-			remainder = steps - rw.size
-			steps = rw.size
-		}
-		for i := start; i < steps; i++ {
-			rw.win.resetBucket(i)
-			offset = i
-		}
-		for i := 0; i < remainder; i++ {
-			rw.win.resetBucket(i)
-			offset = i
-		}
-		// 重新设置当前偏移量及最后更新时间
-		rw.offset = offset
-		rw.lastTime = timex.Now()
-=======
 	if span <= 0 {
 		return
->>>>>>> 4b5c2de3
 	}
 
 	offset := rw.offset
+	// reset expired buckets
+	// 重置过期的桶
+	// 计算起始的位置
 	start := offset + 1
+	// 起始位置加上偏移增量，即为要重置的终点位置
 	steps := start + span
+	// 桶数量初始化时就设定好，当前偏移量，如果超出最大值，则从最开始处进行覆盖重置
 	var remainder int
 	if steps > rw.size {
 		remainder = steps - rw.size
@@ -133,7 +109,7 @@
 	for i := 0; i < remainder; i++ {
 		rw.win.resetBucket(i)
 	}
-
+	// 重新设置当前偏移量及最后更新时间
 	rw.offset = (offset + span) % rw.size
 	rw.lastTime = timex.Now()
 }
